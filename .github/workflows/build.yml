--- conflicted
+++ resolved
@@ -163,11 +163,7 @@
         uses: actions/setup-python@v3
         with:
           python-version: "3.10"
-<<<<<<< HEAD
-      - uses: actions/cache@v2
-=======
-      - uses: actions/cache@v3
->>>>>>> 7dc735b4
+      - uses: actions/cache@v3
         env:
           BASE_CACHE_KEY: "${{ github.job }}-${{ runner.os }}-\
             py${{ steps.setup-python.outputs.python-version }}-"
