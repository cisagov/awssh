---
name: build

on:
  push:
  pull_request:
  repository_dispatch:
    types: [apb]

env:
  CURL_CACHE_DIR: ~/.cache/curl
  PIP_CACHE_DIR: ~/.cache/pip
  PRE_COMMIT_CACHE_DIR: ~/.cache/pre-commit
  RUN_TMATE: ${{ secrets.RUN_TMATE }}

jobs:
  diagnostics:
    name: Run diagnostics
    runs-on: ubuntu-latest
    steps:
      # Note that a duplicate of this step must be added at the top of
      # each job.
      - id: harden-runner
        name: Harden the runner
        uses: step-security/harden-runner@v2
        with:
          egress-policy: audit
      - id: github-status
        name: Check GitHub status
        uses: crazy-max/ghaction-github-status@v3
      - id: dump-context
        name: Dump context
        uses: crazy-max/ghaction-dump-context@v2
  lint:
    needs:
      - diagnostics
    runs-on: ubuntu-latest
    steps:
      - id: harden-runner
        name: Harden the runner
        uses: step-security/harden-runner@v2
        with:
          egress-policy: audit
      - id: setup-env
        uses: cisagov/setup-env-github-action@develop
      - uses: actions/checkout@v4
      - id: setup-python
        uses: actions/setup-python@v4
        with:
          python-version: "3.11"
      # We need the Go version and Go cache location for the actions/cache step,
      # so the Go installation must happen before that.
      - id: setup-go
        uses: actions/setup-go@v4
        with:
          # There is no expectation for actual Go code so we disable caching as
          # it relies on the existence of a go.sum file.
          cache: false
          go-version: "1.20"
      - name: Lookup Go cache directory
        id: go-cache
        run: |
          echo "dir=$(go env GOCACHE)" >> $GITHUB_OUTPUT
      - uses: actions/cache@v3
        env:
          BASE_CACHE_KEY: "${{ github.job }}-${{ runner.os }}-\
            py${{ steps.setup-python.outputs.python-version }}-\
            go${{ steps.setup-go.outputs.go-version }}-\
            packer${{ steps.setup-env.outputs.packer-version }}-\
            tf${{ steps.setup-env.outputs.terraform-version }}-"
        with:
          # Note that the .terraform directory IS NOT included in the
          # cache because if we were caching, then we would need to use
          # the `-upgrade=true` option. This option blindly pulls down the
          # latest modules and providers instead of checking to see if an
          # update is required. That behavior defeats the benefits of caching.
          # so there is no point in doing it for the .terraform directory.
          path: |
            ${{ env.PIP_CACHE_DIR }}
            ${{ env.PRE_COMMIT_CACHE_DIR }}
            ${{ env.CURL_CACHE_DIR }}
            ${{ steps.go-cache.outputs.dir }}
          # We do not use '**/setup.py' in the cache key so only the 'setup.py'
          # file in the root of the repository is used. This is in case a Python
          # package were to have a 'setup.py' as part of its internal codebase.
          key: "${{ env.BASE_CACHE_KEY }}\
            ${{ hashFiles('**/requirements-test.txt') }}-\
            ${{ hashFiles('**/requirements.txt') }}-\
            ${{ hashFiles('**/.pre-commit-config.yaml') }}-\
            ${{ hashFiles('setup.py') }}"
          restore-keys: |
            ${{ env.BASE_CACHE_KEY }}
      - name: Setup curl cache
        run: mkdir -p ${{ env.CURL_CACHE_DIR }}
      - name: Install Packer
        env:
          PACKER_VERSION: ${{ steps.setup-env.outputs.packer-version }}
        run: |
          PACKER_ZIP="packer_${PACKER_VERSION}_linux_amd64.zip"
          curl --output ${{ env.CURL_CACHE_DIR }}/"${PACKER_ZIP}" \
            --time-cond ${{ env.CURL_CACHE_DIR }}/"${PACKER_ZIP}" \
            --location \
            "https://releases.hashicorp.com/packer/${PACKER_VERSION}/${PACKER_ZIP}"
          sudo unzip -d /opt/packer \
            ${{ env.CURL_CACHE_DIR }}/"${PACKER_ZIP}"
          sudo mv /usr/local/bin/packer /usr/local/bin/packer-default
          sudo ln -s /opt/packer/packer /usr/local/bin/packer
      - uses: hashicorp/setup-terraform@v2
        with:
          terraform_version: ${{ steps.setup-env.outputs.terraform-version }}
      - name: Install go-critic
        env:
          PACKAGE_URL: github.com/go-critic/go-critic/cmd/gocritic
          PACKAGE_VERSION: ${{ steps.setup-env.outputs.go-critic-version }}
        run: go install ${PACKAGE_URL}@${PACKAGE_VERSION}
      - name: Install gosec
        env:
          PACKAGE_URL: github.com/securego/gosec/v2/cmd/gosec
          PACKAGE_VERSION: ${{ steps.setup-env.outputs.gosec-version }}
        run: go install ${PACKAGE_URL}@${PACKAGE_VERSION}
      - name: Install shfmt
        env:
          PACKAGE_URL: mvdan.cc/sh/v3/cmd/shfmt
          PACKAGE_VERSION: ${{ steps.setup-env.outputs.shfmt-version }}
        run: go install ${PACKAGE_URL}@${PACKAGE_VERSION}
      - name: Install staticcheck
        env:
          PACKAGE_URL: honnef.co/go/tools/cmd/staticcheck
          PACKAGE_VERSION: ${{ steps.setup-env.outputs.staticcheck-version }}
        run: go install ${PACKAGE_URL}@${PACKAGE_VERSION}
      - name: Install Terraform-docs
        env:
          PACKAGE_URL: github.com/terraform-docs/terraform-docs
          PACKAGE_VERSION: ${{ steps.setup-env.outputs.terraform-docs-version }}
        run: go install ${PACKAGE_URL}@${PACKAGE_VERSION}
      - name: Install dependencies
        run: |
          python -m pip install --upgrade pip setuptools wheel
          pip install --upgrade --requirement requirements-test.txt
      - name: Set up pre-commit hook environments
        run: pre-commit install-hooks
      - name: Run pre-commit on all files
        run: pre-commit run --all-files
      - name: Setup tmate debug session
        uses: mxschmitt/action-tmate@v3
        if: env.RUN_TMATE
  test:
    name: test source - py${{ matrix.python-version }}
    needs:
      - diagnostics
    runs-on: ${{ matrix.os }}
    strategy:
      fail-fast: false
      matrix:
        os:
          - ubuntu-latest
        python-version:
          - "3.9"
          - "3.10"
          - "3.11"
<<<<<<< HEAD
=======
          - "3.12"
        include:
          - os: ubuntu-20.04
            python-version: "3.6"
>>>>>>> 31075efe
    steps:
      - id: harden-runner
        name: Harden the runner
        uses: step-security/harden-runner@v2
        with:
          egress-policy: audit
      - uses: actions/checkout@v4
      - id: setup-python
        uses: actions/setup-python@v4
        with:
          python-version: ${{ matrix.python-version }}
      - uses: actions/cache@v3
        env:
          BASE_CACHE_KEY: "${{ github.job }}-${{ runner.os }}-\
            py${{ steps.setup-python.outputs.python-version }}-"
        with:
          path: ${{ env.PIP_CACHE_DIR }}
          # We do not use '**/setup.py' in the cache key so only the 'setup.py'
          # file in the root of the repository is used. This is in case a Python
          # package were to have a 'setup.py' as part of its internal codebase.
          key: "${{ env.BASE_CACHE_KEY }}\
            ${{ hashFiles('**/requirements-test.txt') }}-\
            ${{ hashFiles('**/requirements.txt') }}-\
            ${{ hashFiles('setup.py') }}"
          restore-keys: |
            ${{ env.BASE_CACHE_KEY }}
      - name: Install dependencies
        run: |
          python -m pip install --upgrade pip
          pip install --upgrade --requirement requirements-test.txt
      - name: Run tests
        env:
          RELEASE_TAG: ${{ github.event.release.tag_name }}
        run: pytest
      - name: Upload coverage report
        run: coveralls
        env:
          COVERALLS_FLAG_NAME: "py${{ matrix.python-version }}"
          COVERALLS_PARALLEL: true
          COVERALLS_SERVICE_NAME: github
          GITHUB_TOKEN: ${{ secrets.GITHUB_TOKEN }}
        if: success()
      - name: Setup tmate debug session
        uses: mxschmitt/action-tmate@v3
        if: env.RUN_TMATE
  coveralls-finish:
    runs-on: ubuntu-latest
    needs:
      - diagnostics
      - test
    steps:
      - id: harden-runner
        name: Harden the runner
        uses: step-security/harden-runner@v2
        with:
          egress-policy: audit
      - uses: actions/checkout@v4
      - id: setup-python
        uses: actions/setup-python@v4
        with:
          python-version: "3.10"
      - uses: actions/cache@v3
        env:
          BASE_CACHE_KEY: "${{ github.job }}-${{ runner.os }}-\
            py${{ steps.setup-python.outputs.python-version }}-"
        with:
          path: ${{ env.PIP_CACHE_DIR }}
          # We do not use '**/setup.py' in the cache key so only the 'setup.py'
          # file in the root of the repository is used. This is in case a Python
          # package were to have a 'setup.py' as part of its internal codebase.
          key: "${{ env.BASE_CACHE_KEY }}\
            ${{ hashFiles('**/requirements-test.txt') }}-\
            ${{ hashFiles('**/requirements.txt') }}-\
            ${{ hashFiles('setup.py') }}"
          restore-keys: |
            ${{ env.BASE_CACHE_KEY }}
      - name: Install dependencies
        run: |
          python -m pip install --upgrade pip
          pip install --upgrade --requirement requirements-test.txt
      - name: Finished coveralls reports
        run: coveralls --finish
        env:
          GITHUB_TOKEN: ${{ secrets.GITHUB_TOKEN }}
      - name: Setup tmate debug session
        uses: mxschmitt/action-tmate@v3
        if: env.RUN_TMATE
  build:
    name: build wheel - py${{ matrix.python-version }}
    needs:
      - diagnostics
      - lint
      - test
    runs-on: ${{ matrix.os }}
    strategy:
      fail-fast: false
      matrix:
        os:
          - ubuntu-latest
        python-version:
          - "3.9"
          - "3.10"
          - "3.11"
<<<<<<< HEAD
=======
          - "3.12"
        include:
          - os: ubuntu-20.04
            python-version: "3.6"
>>>>>>> 31075efe
    steps:
      - id: harden-runner
        name: Harden the runner
        uses: step-security/harden-runner@v2
        with:
          egress-policy: audit
      - uses: actions/checkout@v4
      - id: setup-python
        uses: actions/setup-python@v4
        with:
          python-version: ${{ matrix.python-version }}
      - uses: actions/cache@v3
        env:
          BASE_CACHE_KEY: "${{ github.job }}-${{ runner.os }}-\
            py${{ steps.setup-python.outputs.python-version }}-"
        with:
          path: ${{ env.PIP_CACHE_DIR }}
          # We do not use '**/setup.py' in the cache key so only the 'setup.py'
          # file in the root of the repository is used. This is in case a Python
          # package were to have a 'setup.py' as part of its internal codebase.
          key: "${{ env.BASE_CACHE_KEY }}\
            ${{ hashFiles('**/requirements.txt') }}-\
            ${{ hashFiles('setup.py') }}"
          restore-keys: |
            ${{ env.BASE_CACHE_KEY }}
      - name: Install build dependencies
        run: |
          python -m pip install --upgrade pip setuptools wheel
          python -m pip install --upgrade build
      - name: Build artifacts
        run: python -m build
      - name: Upload artifacts
        uses: actions/upload-artifact@v3
        with:
          name: dist-${{ matrix.python-version }}
          path: dist
      - name: Setup tmate debug session
        uses: mxschmitt/action-tmate@v3
        if: env.RUN_TMATE
  test-build:
    name: test built wheel - py${{ matrix.python-version }}
    needs:
      - diagnostics
      - build
    runs-on: ${{ matrix.os }}
    strategy:
      fail-fast: false
      matrix:
        os:
          - ubuntu-latest
        python-version:
          - "3.9"
          - "3.10"
          - "3.11"
<<<<<<< HEAD
=======
          - "3.12"
        include:
          - os: ubuntu-20.04
            python-version: "3.6"
>>>>>>> 31075efe
    steps:
      - id: harden-runner
        name: Harden the runner
        uses: step-security/harden-runner@v2
        with:
          egress-policy: audit
      - uses: actions/checkout@v4
      - id: setup-python
        uses: actions/setup-python@v4
        with:
          python-version: ${{ matrix.python-version }}
      - uses: actions/cache@v3
        env:
          BASE_CACHE_KEY: "${{ github.job }}-${{ runner.os }}-\
            py${{ steps.setup-python.outputs.python-version }}-"
        with:
          path: ${{ env.PIP_CACHE_DIR }}
          # We do not use '**/setup.py' in the cache key so only the 'setup.py'
          # file in the root of the repository is used. This is in case a Python
          # package were to have a 'setup.py' as part of its internal codebase.
          key: "${{ env.BASE_CACHE_KEY }}\
            ${{ hashFiles('**/requirements.txt') }}-\
            ${{ hashFiles('setup.py') }}"
          restore-keys: |
            ${{ env.BASE_CACHE_KEY }}
      - name: Retrieve the built wheel
        uses: actions/download-artifact@v3
        with:
          name: dist-${{ matrix.python-version }}
          path: dist
      - id: find-wheel
        name: Get the name of the retrieved wheel (there should only be one)
        run: echo "wheel=$(ls dist/*whl)" >> $GITHUB_OUTPUT
      - name: Update core Python packages
        run: python -m pip install --upgrade pip setuptools wheel
      - name: Install the built wheel (along with testing dependencies)
        run: python -m pip install ${{ steps.find-wheel.outputs.wheel }}[test]
      - name: Run tests
        env:
          RELEASE_TAG: ${{ github.event.release.tag_name }}
        run: pytest
      - name: Setup tmate debug session
        uses: mxschmitt/action-tmate@v3
        if: env.RUN_TMATE<|MERGE_RESOLUTION|>--- conflicted
+++ resolved
@@ -158,13 +158,7 @@
           - "3.9"
           - "3.10"
           - "3.11"
-<<<<<<< HEAD
-=======
           - "3.12"
-        include:
-          - os: ubuntu-20.04
-            python-version: "3.6"
->>>>>>> 31075efe
     steps:
       - id: harden-runner
         name: Harden the runner
@@ -268,13 +262,7 @@
           - "3.9"
           - "3.10"
           - "3.11"
-<<<<<<< HEAD
-=======
           - "3.12"
-        include:
-          - os: ubuntu-20.04
-            python-version: "3.6"
->>>>>>> 31075efe
     steps:
       - id: harden-runner
         name: Harden the runner
@@ -329,13 +317,7 @@
           - "3.9"
           - "3.10"
           - "3.11"
-<<<<<<< HEAD
-=======
           - "3.12"
-        include:
-          - os: ubuntu-20.04
-            python-version: "3.6"
->>>>>>> 31075efe
     steps:
       - id: harden-runner
         name: Harden the runner
