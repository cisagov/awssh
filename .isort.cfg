--- conflicted
+++ resolved
@@ -9,11 +9,7 @@
 # Should be auto-populated by seed-isort-config hook
 known_third_party=docopt,pkg_resources,pytest,schema,setuptools
 # These must be manually set to correctly separate them from third party libraries
-<<<<<<< HEAD
 known_first_party=example
-=======
-known_first_party=
 
 # Run isort under the black profile to align with our other Python linting
-profile=black
->>>>>>> 36340931
+profile=black